--- conflicted
+++ resolved
@@ -55,14 +55,6 @@
                 .default_value("omit"),
         )
         .arg(
-<<<<<<< HEAD
-            Arg::with_name("threads")
-                .short('j')
-                .long("threads")
-                .value_name("THREADS")
-                .help("Number of threads to use for validation")
-                .takes_value(true)
-=======
             Arg::with_name("info")
                 .long("info")
                 .help("Show PAF statistics (mapping lengths, identities, CIGAR presence)")
@@ -74,7 +66,15 @@
                 .long("coverage")
                 .help("Show detailed coverage table for each query-target pair")
                 .takes_value(false)
->>>>>>> b2a9d1dc
+                .required(false),
+        )
+        .arg(
+            Arg::with_name("threads")
+                .short('j')
+                .long("threads")
+                .value_name("THREADS")
+                .help("Number of threads to use for validation")
+                .takes_value(true)
                 .required(false),
         )
         .get_matches();
@@ -83,6 +83,7 @@
     let target_fasta_path = matches.value_of("target_fasta");
     let paf_path = matches.value_of("paf").unwrap();
     let error_mode = matches.value_of("error-mode").unwrap();
+
     let show_info = matches.is_present("info");
     let show_coverage = matches.is_present("coverage");
 
@@ -97,13 +98,44 @@
             std::process::exit(1);
         }
     } else {
-        let query_fasta = query_fasta_path.unwrap();
+        let num_threads = if let Some(threads_str) = matches.value_of("threads") {
+            threads_str
+                .parse::<usize>()
+                .context("Invalid number of threads")
+                .unwrap_or_else(|e| {
+                    eprintln!("[pafcheck] Error: {}", e);
+                    std::process::exit(1);
+                })
+        } else if std::thread::available_parallelism()
+            .map(|n| n.get())
+            .unwrap_or(1)
+            >= 4
+        {
+            4
+        } else {
+            1
+        };
+
+        let query_fasta: &str = query_fasta_path.unwrap();
         let target_fasta = target_fasta_path.unwrap_or(query_fasta);
-        if let Err(e) = validate_paf(query_fasta, target_fasta, paf_path, error_mode) {
+
+        if let Err(e) = validate_paf(
+            query_fasta,
+            target_fasta,
+            paf_path,
+            error_mode,
+            num_threads,
+        ) {
             eprintln!("[pafcheck] Error: {}", e);
             std::process::exit(1);
         }
     }
+}
+
+struct ThreadResult {
+    error_count: usize,
+    error_type_counts: HashMap<ErrorType, usize>,
+    error_messages: Vec<String>,
 }
 
 #[derive(Debug)]
@@ -130,35 +162,6 @@
     let paf_file = File::open(paf_path).context("Failed to open PAF file")?;
     let reader = BufReader::new(paf_file);
 
-<<<<<<< HEAD
-    let num_threads = if let Some(threads_str) = matches.value_of("threads") {
-        threads_str
-            .parse::<usize>()
-            .context("Invalid number of threads")
-            .unwrap_or_else(|e| {
-                eprintln!("[pafcheck] Error: {}", e);
-                std::process::exit(1);
-            })
-    } else if std::thread::available_parallelism()
-        .map(|n| n.get())
-        .unwrap_or(1)
-        >= 4
-    {
-        4
-    } else {
-        1
-    };
-
-    if let Err(e) = validate_paf(
-        query_fasta_path,
-        target_fasta_path,
-        paf_path,
-        error_mode,
-        num_threads,
-    ) {
-        eprintln!("[pafcheck] Error: {}", e);
-        std::process::exit(1);
-=======
     let mut pair_stats: HashMap<(String, String), AlignmentPairStats> = HashMap::new();
 
     for (line_number, line) in reader.lines().enumerate() {
@@ -190,7 +193,6 @@
                 query_length: record.query_length,
                 target_length: record.target_length,
             });
->>>>>>> b2a9d1dc
     }
 
     print_coverage_table(&pair_stats)?;
@@ -682,12 +684,6 @@
     println!("  Std deviation: {:.2}%", stats.variance.sqrt());
     println!("  Skewness: {:.3}", stats.skewness);
     println!("  Kurtosis: {:.3}", stats.kurtosis);
-}
-
-struct ThreadResult {
-    error_count: usize,
-    error_type_counts: HashMap<ErrorType, usize>,
-    error_messages: Vec<String>,
 }
 
 fn validate_paf(
